import sys
import os
import json
from PyQt5.QtWidgets import QApplication, QDialog, QVBoxLayout, QLabel, QPushButton, QWidget
from PyQt5.QtGui import QIcon
from PyQt5.QtCore import Qt, QPropertyAnimation, QEasingCurve, QRect, QParallelAnimationGroup, QPoint, QTimer, pyqtSignal
# New imports for window and keyboard handling
import keyboard
import win32gui
import win32con
import win32api

from core.layer_manager import LayerManager
from core.monitor_profiles import MonitorProfileManager
from core.window_animator import WindowAnimator  # Added missing animator import
from components.floating_button import FloatingActionButton
from components.grid_overlay import GridOverlay
from components.preview_rect import PreviewRect
from components.justify_controls import JustifyControls
from core.ultrawide_grid import JustifyType
from core.ultrawide_grid import UltrawideGridSystem
from components.settings_dialog import SettingsDialog


class WindowManager:
    """Main application class that coordinates all components."""

    def __init__(self):
        print("Initializing WindowManager...")

        # Resolve paths
        self.config_path = os.path.abspath('config')
        self.assets_path = os.path.abspath('assets')

        # Load settings
        self.settings = self.load_settings()
        print("Settings loaded:", self.settings)

        # Initialize components
        self.profile_manager = MonitorProfileManager(
            os.path.join(self.config_path, 'profiles.json')
        )
        self.layer_manager = LayerManager(
            os.path.join(self.config_path, 'layers.json')
        )

        # UI Components with proper initialization
        screen = QApplication.primaryScreen().geometry()
        
        # Create basic grid system
        self.grid_overlay = GridOverlay(settings=self.settings)
        self.grid_overlay.setGeometry(screen)
        
        basic_grid = UltrawideGridSystem(
            monitor_rect=screen,
            grid_config={
                'columns': self.settings.get('grid_cols', 6),
                'rows': self.settings.get('grid_rows', 4),
                'subdivisions': False,
                'ultrawide_zones': [(0.0, 1.0)]
            }
        )
        
        # Set the grid system
        self.grid_overlay.update_grid_systems({'primary': basic_grid})
        self.grid_overlay.set_active_monitor('primary')
        
        # Initialize preview rect
        self.preview = PreviewRect()
        
        # Initialize justify controls
        self.justify_controls = JustifyControls()
        
        # Initialize window animator
        self.window_animator = WindowAnimator()

        # State tracking
        self.menu_open = False
        self.dragging_window = False
        self.current_window = None

        # New drag detection state
        self.dragging_active = False
        self.shift_pressed = False
        self.drag_timer = QTimer()
        self.drag_timer.setInterval(16)  # ~60fps check for drag
        self.drag_timer.timeout.connect(self.check_drag_state)

        # Setup UI and connections
        self.init_ui()
        self.setup_connections()
        
        # Start monitoring for window drags
        self.setup_shortcuts()
        self.drag_timer.start()
        
        print("Initialization complete!")

    def init_ui(self):
        """Initialize the bubble menu UI."""
        print("Setting up UI...")

        # Create main FAB
        self.main_fab = FloatingActionButton(size=56, text="Main")
        self.main_fab.setToolTip("Main Menu")
        
        # Get screen geometry to center the button
        screen = QApplication.primaryScreen().geometry()
        initial_x = (screen.width() - self.main_fab.width()) // 2
        initial_y = (screen.height() - self.main_fab.height()) // 2
        self.main_fab.move(initial_x, initial_y)

        # Create menu bubbles
        self.menu_bubbles = {
            'new_layer': FloatingActionButton(size=56, text="+", icon_color="#4CAF50"),
            'cancel': FloatingActionButton(size=56, text="X", icon_color="#FF5252"),
            'confirm': FloatingActionButton(size=56, text="✔", icon_color="#4CAF50"),
            'settings': FloatingActionButton(size=56, text="⚙", icon_color="#2196F3"),
            'pin': FloatingActionButton(size=56, text="📌", icon_color="#FFC107")  # New pin button
        }

        # Set tooltips
        self.menu_bubbles['new_layer'].setToolTip("New Layer")
        self.menu_bubbles['cancel'].setToolTip("Cancel")
        self.menu_bubbles['confirm'].setToolTip("Confirm")
        self.menu_bubbles['settings'].setToolTip("Settings")
        self.menu_bubbles['pin'].setToolTip("Pin Window")

        # Position justify controls
        justify_x = screen.width() - self.justify_controls.width() - 20
        justify_y = (screen.height() - self.justify_controls.height()) // 2
        self.justify_controls.move(justify_x, justify_y)

        # Hide controls initially
        self.justify_controls.hide()
        for bubble in self.menu_bubbles.values():
            bubble.hide()

    def setup_connections(self):
        """Setup signal connections."""
        # Main FAB connections
        self.main_fab.clicked.connect(self.toggle_menu)
        self.main_fab.moved.connect(self.update_bubble_positions)

        # Menu bubble connections
        self.menu_bubbles['new_layer'].clicked.connect(self.create_new_layer)
        self.menu_bubbles['cancel'].clicked.connect(self.cancel_layout)
        self.menu_bubbles['confirm'].clicked.connect(self.save_layout)
        self.menu_bubbles['settings'].clicked.connect(self.open_settings)
        self.menu_bubbles['pin'].clicked.connect(self.toggle_pin_current_window)

        # Justify controls connection
        self.justify_controls.justify_changed.connect(self.apply_justification)

    def update_bubble_positions(self, main_pos=None):
        """Update positions of menu bubbles relative to main FAB."""
        if main_pos is None:
            main_pos = self.main_fab.pos()

        # Define bubble positions relative to main FAB
        bubble_positions = {
            'new_layer': QPoint(0, -100),    # North
            'cancel': QPoint(-100, 0),       # West
            'confirm': QPoint(100, 0),       # East
            'settings': QPoint(0, 100),      # South
            'pin': QPoint(-70, -70)          # Northwest
        }

        # Update positions
        for name, bubble in self.menu_bubbles.items():
            target_pos = main_pos + bubble_positions[name]
            if self.menu_open:
                bubble.move(target_pos)
            else:
                bubble.move(main_pos)

    def toggle_menu(self):
        """Toggle the grid overlay and bubble menu."""
        # Move all bubbles to main button position first
        main_pos = self.main_fab.pos()
        for bubble in self.menu_bubbles.values():
            bubble.move(main_pos)

        self.menu_open = not self.menu_open

        if self.menu_open:
            print("Opening menu...")
            # Show grid overlay
            screen = QApplication.primaryScreen().geometry()
            self.grid_overlay.setGeometry(screen)
            self.grid_overlay.show_overlay()
            
            # Show justify controls
            self.justify_controls.show_controls()
            
            # Show bubbles
            for bubble in self.menu_bubbles.values():
                bubble.show()
                bubble.raise_()
            self.update_bubble_positions()
        else:
            print("Closing menu...")
            # Hide everything
            self.grid_overlay.hide_overlay()
            self.justify_controls.hide_controls()
            self.hide_bubbles()

    def apply_justification(self, justify_type: JustifyType):
        """Apply selected justification to current layout."""
        if not self.menu_open:
            return
            
        # Get active monitor's grid system
        grid_system = self.grid_overlay.grid_systems.get(self.grid_overlay.active_monitor)
        if not grid_system:
            return
            
        # Calculate new positions
        current_windows = self.layer_manager.get_current_windows()
        new_positions = grid_system.calculate_justified_layout(current_windows, justify_type)
        
        # Apply new positions with animation
        for handle, rect in new_positions.items():
            self.window_animator.animate_window(handle, rect)

    def toggle_pin_current_window(self):
        """Toggle pin state for current window."""
        if self.current_window:
            self.grid_overlay.toggle_window_pin(self.current_window)
            grid_system = self.grid_overlay.grid_systems.get(self.grid_overlay.active_monitor)
            if grid_system:
                grid_system.toggle_window_pin(self.current_window)

    def hide_bubbles(self):
        """Hide the bubbles and reset their states."""
        main_pos = self.main_fab.pos()
        for bubble in self.menu_bubbles.values():
            bubble.is_pressed = False
            bubble.hover = False
            bubble.move(main_pos)
            bubble.hide()
            bubble.update()

    def create_new_layer(self):
        """Create a new layer."""
        if not self.menu_open:
            return
        print("Creating a new layer...")
        monitor_id = self.layer_manager.get_active_monitor()
        if monitor_id:
            new_layer_name = self.layer_manager.create_layer(monitor_id, 
                f"Layer {len(self.layer_manager.get_monitor_layers(monitor_id)) + 1}")
            print(f"New layer created: {new_layer_name}")
        self.toggle_menu()

    def save_layout(self):
        """Save the current layout."""
        if not self.menu_open:
            return
        print("Saving layout...")
        self.layer_manager.save_layers()
        self.toggle_menu()

    def cancel_layout(self):
        """Cancel current layout changes."""
        if not self.menu_open:
            return
        print("Canceling layout changes...")
        self.layer_manager.discard_changes()
        self.toggle_menu()

    def open_settings(self):
        """Open the settings modal window."""
        if not self.menu_open:
            return
        print("Opening settings...")
        self.toggle_menu()  # Close menu first
        
        # Create and show the new settings dialog
        settings_dialog = SettingsDialog(settings=self.settings, parent=self.main_fab)
        settings_dialog.settings_changed.connect(self.apply_settings)
        settings_dialog.exec_()

    def apply_settings(self, new_settings: dict):
        """Apply new settings."""
        self.settings.update(new_settings)
<<<<<<< HEAD
        
=======
>>>>>>> 7e031153
        # Save settings to file
        with open(os.path.join(self.config_path, 'default_settings.json'), 'w') as f:
            json.dump(self.settings, f, indent=2)
        
        # Update components with new settings
        self.grid_overlay.settings = self.settings
        self.grid_overlay.update()
<<<<<<< HEAD
        
        # Apply grid dimensions if changed
        if 'grid_cols' in new_settings or 'grid_rows' in new_settings:
            cols = self.settings.get('grid_cols', 6)
            rows = self.settings.get('grid_rows', 4)
            for monitor_id, grid_system in self.grid_overlay.grid_systems.items():
                grid_system.columns = cols
                grid_system.rows = rows
                grid_system.cell_width = grid_system.monitor_rect.width() / cols
                grid_system.cell_height = grid_system.monitor_rect.height() / rows
                
                # Update subdivisions if enabled
                if grid_system.subdivisions:
                    grid_system.subcell_width = grid_system.cell_width / 2
                    grid_system.subcell_height = grid_system.cell_height / 2
        
        # Apply subdivision setting if changed
        if 'subdivisions' in new_settings:
            subdivisions = new_settings['subdivisions']
            for monitor_id, grid_system in self.grid_overlay.grid_systems.items():
                grid_system.subdivisions = subdivisions
                if subdivisions:
                    grid_system.subcell_width = grid_system.cell_width / 2
                    grid_system.subcell_height = grid_system.cell_height / 2
        
        # Apply animation duration if changed
        if 'animation_duration' in new_settings:
            self.window_animator.set_default_duration(new_settings['animation_duration'])
        
        # Apply animation easing if changed
        if 'animation_easing' in new_settings:
            easing_type = getattr(QEasingCurve, new_settings['animation_easing'], QEasingCurve.OutCubic)
            self.window_animator.set_easing_curve(easing_type)
        
        # Apply preview duration if changed
        if 'preview_duration' in new_settings:
            self.preview.fade_animation.setDuration(new_settings['preview_duration'])
=======
        if 'animation_duration' in new_settings:
            self.window_animator.set_default_duration(new_settings['animation_duration'])
>>>>>>> 7e031153

    def load_settings(self) -> dict:
        """Load application settings."""
        settings_path = os.path.join(self.config_path, 'default_settings.json')
        try:
            with open(settings_path, 'r') as f:
                return json.load(f)
        except FileNotFoundError:
            print(f"Settings file not found at {settings_path}. Creating default settings...")
            return self.create_default_settings()

    def create_default_settings(self) -> dict:
        """Create default settings."""
        settings = {
            'overlay_opacity': 15,
            'grid_color': '#FFFFFF',
            'active_cell_color': '#FFA500',
            'preview_color': '#00FF00',
            'suggestion_color': '#4CAF50',
            'justify_color': '#2196F3',
            'pin_color': '#FFC107',
            'fab_size': 56,
            'grid_cols': 6,
            'grid_rows': 4,
            'marker_size': 8,
            'snap_enabled': True,
            'snap_threshold': 15,
            'animation_duration': 300,
            'preview_duration': 200,
            'animation_easing': 'OutCubic'
        }

        os.makedirs(self.config_path, exist_ok=True)
        with open(os.path.join(self.config_path, 'default_settings.json'), 'w') as f:
            json.dump(settings, f, indent=2)

        return settings

    # New methods for window dragging and shortcuts
    def setup_shortcuts(self):
        """Setup global keyboard shortcuts."""
        keyboard.on_press_key('shift', self.on_shift_press)
        keyboard.on_release_key('shift', self.on_shift_release)
        keyboard.add_hotkey('esc', self.cancel_layout)
        
        # Add shortcuts for layer switching
        for i in range(1, 10):
            keyboard.add_hotkey(f'ctrl+{i}', lambda x=i: self.switch_layer(x))

    def on_shift_press(self, _):
        """Handle shift key press."""
        self.shift_pressed = True
        if self.dragging_active:
            self.show_grid_overlay()

    def on_shift_release(self, _):
        """Handle shift key release."""
        self.shift_pressed = False
        if not self.menu_open:
            self.grid_overlay.hide_overlay()

    def check_drag_state(self):
        """Monitor window dragging state."""
        try:
            hwnd = win32gui.GetForegroundWindow()
            
            # Skip if it's our own window
            if any(hwnd == bubble.winId() for bubble in self.menu_bubbles.values()):
                return
            if hwnd in [self.grid_overlay.winId(), self.justify_controls.winId()]:
                return

            mouse_pressed = win32api.GetKeyState(win32con.VK_LBUTTON) < 0
            cursor_pos = win32gui.GetCursorPos()
            window_under_cursor = win32gui.WindowFromPoint(cursor_pos)

            if mouse_pressed and not self.dragging_active:
                self.dragging_active = True
                self.current_window = hwnd
                if self.shift_pressed:
                    self.show_grid_overlay()
            
            elif not mouse_pressed and self.dragging_active:
                self.dragging_active = False
                if not self.menu_open:
                    self.grid_overlay.hide_overlay()
                self.handle_window_drop()

            if self.dragging_active and self.current_window:
                self.handle_window_drag()

        except Exception as e:
            print(f"Error in drag detection: {e}")

    def handle_window_drag(self):
        """Handle window being dragged."""
        if not self.current_window:
            return

        try:
            rect = win32gui.GetWindowRect(self.current_window)
            current_rect = QRect(*rect)
            
            grid_system = self.grid_overlay.grid_systems.get(self.grid_overlay.active_monitor)
            if not grid_system:
                return
            
            snapped_rect = grid_system.snap_to_grid(current_rect)
            
            self.preview.set_rect(snapped_rect)
            if not self.preview.isVisible():
                self.preview.show_preview()

        except Exception as e:
            print(f"Error during drag: {e}")

<<<<<<< HEAD
    def on_window_animation_completed(self, hwnd):
        """Handle window animation completion."""
        # Disconnect the signal to avoid memory leaks
        try:
            self.window_animator.animation_completed.disconnect(self.on_window_animation_completed)
        except TypeError:
            # Signal was not connected
            pass
        
        # Update the layer manager if needed
        if self.menu_open and hwnd == self.current_window:
            try:
                rect = win32gui.GetWindowRect(hwnd)
                current_rect = QRect(*rect)
                self.layer_manager.update_window(
                    hwnd,
                    current_rect,
                    self.grid_overlay.active_monitor
                )
            except Exception as e:
                print(f"Error updating window after animation: {e}")

=======
>>>>>>> 7e031153
    def handle_window_drop(self):
        """Handle window being dropped after drag."""
        if not self.current_window:
            return

        try:
            rect = win32gui.GetWindowRect(self.current_window)
            current_rect = QRect(*rect)
            
            grid_system = self.grid_overlay.grid_systems.get(self.grid_overlay.active_monitor)
            if grid_system:
                snapped_rect = grid_system.snap_to_grid(current_rect)
                
                # Connect to animation completion signal
                self.window_animator.animation_completed.connect(self.on_window_animation_completed)
                
                # Start animation with feedback
                animation_success = self.window_animator.animate_window(
                    self.current_window,
                    snapped_rect,
                    self.settings.get('animation_duration', 300),
                    show_feedback=True
                )
                
                # If animation started successfully, pulse the window when done
                if animation_success and self.settings.get('show_snap_feedback', True):
                    self.window_animator.animation_completed.connect(
                        lambda hwnd: self.window_animator.pulse_window(hwnd) if hwnd == self.current_window else None
                    )

            self.preview.hide_preview()
            
            if self.menu_open:
                self.layer_manager.update_window(
                    self.current_window,
                    snapped_rect,
                    self.grid_overlay.active_monitor
                )

        except Exception as e:
            print(f"Error during drop: {e}")
        finally:
            self.current_window = None

    def switch_layer(self, index: int):
        """Switch to a specific layer by index."""
        monitor_id = self.layer_manager.get_active_monitor()
        if monitor_id:
            layers = self.layer_manager.get_monitor_layers(monitor_id)
            if 0 <= index - 1 < len(layers):
                self.layer_manager.apply_layer(layers[index - 1], monitor_id)

    def cleanup(self):
        """Cleanup resources before exit."""
        self.drag_timer.stop()
        keyboard.unhook_all()


class SettingsWindow(QDialog):
    """Settings window for application configuration."""

    settings_changed = pyqtSignal(dict)

    def __init__(self, parent=None):
        super().__init__(parent)
        self.setWindowTitle("Settings")
        self.setGeometry(200, 200, 500, 600)
        self.setWindowFlags(Qt.Dialog | Qt.CustomizeWindowHint | Qt.WindowTitleHint)
        self.setAttribute(Qt.WA_DeleteOnClose, True)
        
        # Store current settings
        self.current_settings = {}
        self.modified_settings = {}
        
        # Define easing options
        self.easing_options = {
            'Linear': QEasingCurve.Linear,
            'InOutQuad': QEasingCurve.InOutQuad,
            'OutCubic': QEasingCurve.OutCubic,
            'OutQuint': QEasingCurve.OutQuint,
            'OutElastic': QEasingCurve.OutElastic
        }

        self.setStyleSheet("""
            QDialog {
                background-color: #2C2C2C;
                border-radius: 8px;
            }
            QLabel {
                color: white;
                font-size: 14px;
            }
            QPushButton {
                background-color: #4CAF50;
                color: white;
                border: none;
                padding: 8px 16px;
                border-radius: 4px;
                font-size: 14px;
                min-width: 100px;
            }
            QPushButton:hover {
                background-color: #45a049;
            }
            QPushButton:pressed {
                background-color: #3d8b40;
            }
            QSlider {
                height: 20px;
            }
            QSlider::groove:horizontal {
                border: 1px solid #999999;
                height: 8px;
                background: #4A4A4A;
                margin: 2px 0;
                border-radius: 4px;
            }
            QSlider::handle:horizontal {
                background: #4CAF50;
                border: 1px solid #5A5A5A;
                width: 18px;
                margin: -2px 0;
                border-radius: 9px;
            }
            QGroupBox {
                color: white;
                border: 1px solid #555555;
                border-radius: 4px;
                margin-top: 1em;
                padding-top: 10px;
            }
            QGroupBox::title {
                subcontrol-origin: margin;
                left: 10px;
                padding: 0 3px 0 3px;
            }
            QSpinBox, QComboBox {
                background-color: #3C3C3C;
                color: white;
                border: 1px solid #555555;
                border-radius: 4px;
                padding: 5px;
                min-width: 70px;
            }
            QSpinBox::up-button, QSpinBox::down-button {
                border: none;
                background: #4A4A4A;
                width: 20px;
            }
            QComboBox::drop-down {
                border: none;
                background: #4A4A4A;
                width: 20px;
            }
            QColorDialog {
                background-color: #2C2C2C;
            }
        """)

        self.init_ui()

    def init_ui(self):
        """Initialize settings UI."""
        layout = QVBoxLayout(self)
        layout.setSpacing(16)
        layout.setContentsMargins(24, 24, 24, 24)

        # Grid Settings
        grid_group = QGroupBox("Grid Settings")
        grid_layout = QGridLayout()
        
        # Grid size controls
        grid_layout.addWidget(QLabel("Columns:"), 0, 0)
        self.cols_spin = QSpinBox()
        self.cols_spin.setRange(2, 24)
        self.cols_spin.valueChanged.connect(lambda v: self.update_setting('grid_cols', v))
        grid_layout.addWidget(self.cols_spin, 0, 1)

        grid_layout.addWidget(QLabel("Rows:"), 1, 0)
        self.rows_spin = QSpinBox()
        self.rows_spin.setRange(2, 24)
        self.rows_spin.valueChanged.connect(lambda v: self.update_setting('grid_rows', v))
        grid_layout.addWidget(self.rows_spin, 1, 1)
        
        # Opacity control
        grid_layout.addWidget(QLabel("Grid Opacity:"), 2, 0)
        self.opacity_slider = QSlider(Qt.Horizontal)
        self.opacity_slider.setRange(5, 50)
        self.opacity_slider.valueChanged.connect(lambda v: self.update_setting('overlay_opacity', v))
        grid_layout.addWidget(self.opacity_slider, 2, 1)
        
        grid_group.setLayout(grid_layout)
        layout.addWidget(grid_group)

        # Color Settings
        color_group = QGroupBox("Color Settings")
        color_layout = QGridLayout()
        
        color_settings = [
            ('Grid Color', 'grid_color'),
            ('Active Cell', 'active_cell_color'),
            ('Preview', 'preview_color'),
            ('Suggestion', 'suggestion_color'),
            ('Justify', 'justify_color'),
            ('Pin', 'pin_color')
        ]
        
        for i, (label, key) in enumerate(color_settings):
            color_layout.addWidget(QLabel(f"{label}:"), i, 0)
            color_button = QPushButton()
            color_button.setFixedSize(50, 30)
            color_button.clicked.connect(lambda checked, k=key: self.pick_color(k))
            setattr(self, f"{key}_button", color_button)
            color_layout.addWidget(color_button, i, 1)

        color_group.setLayout(color_layout)
        layout.addWidget(color_group)

        # Animation Settings
        anim_group = QGroupBox("Animation Settings")
        anim_layout = QGridLayout()
        
        # Duration control
        anim_layout.addWidget(QLabel("Duration (ms):"), 0, 0)
        self.duration_spin = QSpinBox()
        self.duration_spin.setRange(50, 1000)
        self.duration_spin.setSingleStep(50)
        self.duration_spin.valueChanged.connect(lambda v: self.update_setting('animation_duration', v))
        anim_layout.addWidget(self.duration_spin, 0, 1)
        
        # Easing curve selection
        anim_layout.addWidget(QLabel("Easing:"), 1, 0)
        self.easing_combo = QComboBox()
        self.easing_combo.addItems(self.easing_options.keys())
        self.easing_combo.currentTextChanged.connect(lambda t: self.update_setting('animation_easing', t))
        anim_layout.addWidget(self.easing_combo, 1, 1)

        anim_group.setLayout(anim_layout)
        layout.addWidget(anim_group)

        # Behavior Settings
        behavior_group = QGroupBox("Behavior Settings")
        behavior_layout = QGridLayout()
        
        # Snap threshold
        behavior_layout.addWidget(QLabel("Snap Threshold:"), 0, 0)
        self.snap_spin = QSpinBox()
        self.snap_spin.setRange(5, 50)
        self.snap_spin.valueChanged.connect(lambda v: self.update_setting('snap_threshold', v))
        behavior_layout.addWidget(self.snap_spin, 0, 1)

        behavior_group.setLayout(behavior_layout)
        layout.addWidget(behavior_group)

        # Buttons
        button_layout = QHBoxLayout()
        
        save_button = QPushButton("Save")
        save_button.clicked.connect(self.save_settings)
        button_layout.addWidget(save_button)
        
        cancel_button = QPushButton("Cancel")
        cancel_button.clicked.connect(self.reject)
        cancel_button.setStyleSheet("background-color: #FF5252;")
        button_layout.addWidget(cancel_button)
        
        layout.addLayout(button_layout)

    def update_setting(self, key: str, value):
        """Update a setting value."""
        self.modified_settings[key] = value

    def pick_color(self, setting_key: str):
        """Open color picker for a color setting."""
        current_color = QColor(self.current_settings.get(setting_key, '#FFFFFF'))
        color_dialog = QColorDialog(current_color, self)
        color_dialog.setStyleSheet(self.styleSheet())
        
        if color_dialog.exec_():
            color = color_dialog.selectedColor()
            hex_color = color.name()
            self.modified_settings[setting_key] = hex_color
            button = getattr(self, f"{setting_key}_button")
            button.setStyleSheet(f"background-color: {hex_color};")

    def set_current_settings(self, settings: dict):
        """Set current settings and update UI."""
        self.current_settings = settings.copy()
        self.modified_settings = {}
        
        # Update UI elements
        self.cols_spin.setValue(settings.get('grid_cols', 6))
        self.rows_spin.setValue(settings.get('grid_rows', 4))
        self.opacity_slider.setValue(settings.get('overlay_opacity', 15))
        self.duration_spin.setValue(settings.get('animation_duration', 300))
        self.snap_spin.setValue(settings.get('snap_threshold', 15))
        
        # Update color buttons
        for key in ['grid_color', 'active_cell_color', 'preview_color', 
                   'suggestion_color', 'justify_color', 'pin_color']:
            color = settings.get(key, '#FFFFFF')
            button = getattr(self, f"{key}_button")
            button.setStyleSheet(f"background-color: {color};")
        
        # Set easing curve
        easing = settings.get('animation_easing', 'OutCubic')
        index = self.easing_combo.findText(easing)
        if index >= 0:
            self.easing_combo.setCurrentIndex(index)

    def save_settings(self):
        """Save modified settings and close."""
        if self.modified_settings:
            self.settings_changed.emit(self.modified_settings)
        self.accept()

def main():
    print("Starting Window Manager...")
    app = QApplication(sys.argv)
    app.setApplicationName("Window Manager")
    app.setApplicationVersion("1.0.0")

    icon_path = os.path.join('assets', 'icon.ico')
    if os.path.exists(icon_path):
        app.setWindowIcon(QIcon(icon_path))

    window_manager = WindowManager()
    
    # Add cleanup connection
    app.aboutToQuit.connect(window_manager.cleanup)
    
    sys.exit(app.exec_())


if __name__ == "__main__":
    main()<|MERGE_RESOLUTION|>--- conflicted
+++ resolved
@@ -284,10 +284,6 @@
     def apply_settings(self, new_settings: dict):
         """Apply new settings."""
         self.settings.update(new_settings)
-<<<<<<< HEAD
-        
-=======
->>>>>>> 7e031153
         # Save settings to file
         with open(os.path.join(self.config_path, 'default_settings.json'), 'w') as f:
             json.dump(self.settings, f, indent=2)
@@ -295,48 +291,8 @@
         # Update components with new settings
         self.grid_overlay.settings = self.settings
         self.grid_overlay.update()
-<<<<<<< HEAD
-        
-        # Apply grid dimensions if changed
-        if 'grid_cols' in new_settings or 'grid_rows' in new_settings:
-            cols = self.settings.get('grid_cols', 6)
-            rows = self.settings.get('grid_rows', 4)
-            for monitor_id, grid_system in self.grid_overlay.grid_systems.items():
-                grid_system.columns = cols
-                grid_system.rows = rows
-                grid_system.cell_width = grid_system.monitor_rect.width() / cols
-                grid_system.cell_height = grid_system.monitor_rect.height() / rows
-                
-                # Update subdivisions if enabled
-                if grid_system.subdivisions:
-                    grid_system.subcell_width = grid_system.cell_width / 2
-                    grid_system.subcell_height = grid_system.cell_height / 2
-        
-        # Apply subdivision setting if changed
-        if 'subdivisions' in new_settings:
-            subdivisions = new_settings['subdivisions']
-            for monitor_id, grid_system in self.grid_overlay.grid_systems.items():
-                grid_system.subdivisions = subdivisions
-                if subdivisions:
-                    grid_system.subcell_width = grid_system.cell_width / 2
-                    grid_system.subcell_height = grid_system.cell_height / 2
-        
-        # Apply animation duration if changed
         if 'animation_duration' in new_settings:
             self.window_animator.set_default_duration(new_settings['animation_duration'])
-        
-        # Apply animation easing if changed
-        if 'animation_easing' in new_settings:
-            easing_type = getattr(QEasingCurve, new_settings['animation_easing'], QEasingCurve.OutCubic)
-            self.window_animator.set_easing_curve(easing_type)
-        
-        # Apply preview duration if changed
-        if 'preview_duration' in new_settings:
-            self.preview.fade_animation.setDuration(new_settings['preview_duration'])
-=======
-        if 'animation_duration' in new_settings:
-            self.window_animator.set_default_duration(new_settings['animation_duration'])
->>>>>>> 7e031153
 
     def load_settings(self) -> dict:
         """Load application settings."""
@@ -453,31 +409,6 @@
         except Exception as e:
             print(f"Error during drag: {e}")
 
-<<<<<<< HEAD
-    def on_window_animation_completed(self, hwnd):
-        """Handle window animation completion."""
-        # Disconnect the signal to avoid memory leaks
-        try:
-            self.window_animator.animation_completed.disconnect(self.on_window_animation_completed)
-        except TypeError:
-            # Signal was not connected
-            pass
-        
-        # Update the layer manager if needed
-        if self.menu_open and hwnd == self.current_window:
-            try:
-                rect = win32gui.GetWindowRect(hwnd)
-                current_rect = QRect(*rect)
-                self.layer_manager.update_window(
-                    hwnd,
-                    current_rect,
-                    self.grid_overlay.active_monitor
-                )
-            except Exception as e:
-                print(f"Error updating window after animation: {e}")
-
-=======
->>>>>>> 7e031153
     def handle_window_drop(self):
         """Handle window being dropped after drag."""
         if not self.current_window:
